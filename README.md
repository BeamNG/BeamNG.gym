--- conflicted
+++ resolved
@@ -26,13 +26,6 @@
 This version is compatible with BeamNG.tech 0.30 and BeamNGpy 1.27.
 
 
-<<<<<<< HEAD
-The environments assume an envirionment variable to be set that specifies where
-[BeamNG.tech](https://beamng.tech/) has been installed to. After
-obtaining a copy, set an environment variable called `BNG_HOME` that contains
-the path to your local installation's main directory -- the same that contains
-the `EULA.pdf` file or you can add your local installation path to the `SIMULATOR_HOME_DIR` parameter in the `wcarace_ex.py` example.
-=======
 ## Compatibility Table
 
 | **BeamNG.tech**  |**beamngpy**  | **beamng.gym** |
@@ -42,7 +35,6 @@
 | Legacy release   | 0.4          | 0.1            |
 
 
->>>>>>> 5efb4dbf
 
 ## Usage
 
