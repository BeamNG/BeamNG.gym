--- conflicted
+++ resolved
@@ -103,11 +103,7 @@
     starting_proj = 1710
     max_damage = 100
 
-<<<<<<< HEAD
-    def __init__(self, host='localhost', port=25252):
-=======
-    def __init__(self, host='localhost', port=64256, home=None):
->>>>>>> be980917
+    def __init__(self, host='localhost', port=25252, home=None):
         self.steps = WCARaceGeometry.sps // WCARaceGeometry.rate
         self.host = host
         self.port = port
